--- conflicted
+++ resolved
@@ -37,7 +37,6 @@
       - uses: julia-actions/cache@v2
       - uses: julia-actions/julia-buildpkg@v1
       - uses: julia-actions/julia-runtest@v1
-<<<<<<< HEAD
       docs:
         name: Documentation
         runs-on: ubuntu-latest
@@ -62,32 +61,4 @@
             with:
               branch: gh-pages
               folder: docs/build
-              token: ${{ secrets.GITHUB_TOKEN }}
-    
-=======
-  docs:
-    name: Documentation
-    runs-on: ubuntu-latest
-    permissions:
-      actions: write
-      contents: write
-      statuses: write
-    steps:
-      - uses: actions/checkout@v4
-      - uses: julia-actions/setup-julia@v2
-        with:
-          version: '1'
-      - uses: julia-actions/cache@v2
-      - name: Configure doc environment
-        run: |
-          julia --project=docs -e "using Pkg; Pkg.Registry.update(); Pkg.develop(PackageSpec(path=\".\")); Pkg.instantiate()"
-      - name: Build Docs
-        run: |
-          julia --project=docs -e "using Documenter; include(\"docs/make.jl\")"
-      - name: Deploy Docs to GitHub Pages
-        uses: JamesIves/github-pages-deploy-action@v4
-        with:
-          branch: gh-pages
-          folder: docs/build
-          token: ${{ secrets.GITHUB_TOKEN }}
->>>>>>> dbb6eb26
+              token: ${{ secrets.GITHUB_TOKEN }}    